
# -- process files for this library ------------------------------------------

# class source list
<<<<<<< HEAD
target_sources(XyceStatic PRIVATE
      N_PDS_Comm.C
=======
target_sources(XyceStatic PUBLIC
>>>>>>> 08001883
      N_PDS_GlobalAccessor.C
      N_PDS_MPI.C
      N_PDS_Manager.C
      N_PDS_ParallelMachine.C
      N_PDS_EpetraMPIComm.C 
      N_PDS_EpetraSerialComm.C 
      N_PDS_EpetraHelpers.C 
      N_PDS_EpetraParMap.C 
      N_PDS_SerialComm.C
      N_PDS_Node.C  )

# add header files to project
target_include_directories(XyceStatic PUBLIC ${CMAKE_CURRENT_SOURCE_DIR})




# -- build requested libraries -----------------------------------------------
set ( XYCE_PACKAGE_LIBRARIES ${XYCE_PACKAGE_LIBRARIES}
      ParallelDist
      CACHE INTERNAL "X_L" )<|MERGE_RESOLUTION|>--- conflicted
+++ resolved
@@ -2,12 +2,7 @@
 # -- process files for this library ------------------------------------------
 
 # class source list
-<<<<<<< HEAD
 target_sources(XyceStatic PRIVATE
-      N_PDS_Comm.C
-=======
-target_sources(XyceStatic PUBLIC
->>>>>>> 08001883
       N_PDS_GlobalAccessor.C
       N_PDS_MPI.C
       N_PDS_Manager.C
