--- conflicted
+++ resolved
@@ -606,11 +606,7 @@
              !primaryParameter.hasExpressionValue() )
         {
           Report::UserError().at(getNetlistFilename(), parsedInputLine[getNumberOfNodes()+1+offsetUntaggedParamAfterModel].lineNumber_)
-<<<<<<< HEAD
             << "Illegal value found for device " <<  getInstanceName()
-=======
-            << "Illegal value found for device " <<  getInstanceName() 
->>>>>>> da3e3343
             << " for parameter = " << primaryParameter.tag() << " value = " << primaryParameter.stringValue();
         }
 
